--- conflicted
+++ resolved
@@ -1,12 +1,8 @@
-<<<<<<< HEAD
-`All copyrights are owned by RenjiYuusei please do not steal the source code or change it without permission please respect the copyright`
 
-# CursorFocus
-=======
+
 ## All copyrights are owned by RenjiYuusei please do not steal the source code or change it without permission please respect the copyright
 
 ## CursorFocus
->>>>>>> d7278b4d
 
 A lightweight tool that maintains a focused view of your project structure and environment. CursorFocus automatically tracks your project files, functions, and environment variables, updating every 60 seconds to keep you informed of changes.
 
@@ -30,8 +26,7 @@
 
 ## Requirements
 
-<<<<<<< HEAD
-- Python 3.10+
+- Python 3.6+
 - Gemini API Key (required for AI-powered features)
 
 ## API Key Setup
@@ -58,10 +53,7 @@
 
    - Windows: Add to system environment variables
    - Mac/Linux: Add to `~/.bashrc`, `~/.zshrc`, or equivalent shell config file
-=======
-- The AI ​​gemini key is required for focus.py to work (most important)
-- Python 3.6+
->>>>>>> d7278b4d
+
 
 ## Multi-Project Support
 
